{
  "name": "Lin-Interface",
<<<<<<< HEAD
  "version": "0.1.0",
  "description": "send and request LIN-Frames via UART (Break, Sync, ID, Data, Checksum)",
=======
  "version": "1.0.0",
  "description": "LIN-Bus Implementation (using UART) for Frames, Transportation and Node Configuration ",
>>>>>>> 28f204ca
  "keywords": [
    "LIN",
    "Lin-Bus",
    "Lin-Node"
  ],
  "repository": {
    "type": "git",
    "url": "https://github.com/mestrode/Lin-Interface-Library.git"
  },
  "authors": [
    {
      "name": "mestrode",
      "maintainer": true
    }
  ],
  "license": "GPL-2.0-only",
  "frameworks": "arduino",
  "platforms": ["espressif32"],
  "export": {
    "exclude": ["test", "docs", "example"]
  },
<<<<<<< HEAD
  "dependencies": []
=======
  "dependencies": {
  }
>>>>>>> 28f204ca
}<|MERGE_RESOLUTION|>--- conflicted
+++ resolved
@@ -1,12 +1,7 @@
 {
   "name": "Lin-Interface",
-<<<<<<< HEAD
-  "version": "0.1.0",
-  "description": "send and request LIN-Frames via UART (Break, Sync, ID, Data, Checksum)",
-=======
   "version": "1.0.0",
   "description": "LIN-Bus Implementation (using UART) for Frames, Transportation and Node Configuration ",
->>>>>>> 28f204ca
   "keywords": [
     "LIN",
     "Lin-Bus",
@@ -28,10 +23,6 @@
   "export": {
     "exclude": ["test", "docs", "example"]
   },
-<<<<<<< HEAD
-  "dependencies": []
-=======
   "dependencies": {
   }
->>>>>>> 28f204ca
 }